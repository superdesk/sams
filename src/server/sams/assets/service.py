#!/usr/bin/env python
# -*- coding: utf-8; -*-
#
# This file is part of SAMS.
#
# Copyright 2020 Sourcefabric z.u. and contributors.
#
# For the full copyright and license information, please see the
# AUTHORS and LICENSE files distributed with this source code, or
# at https://www.sourcefabric.org/superdesk/license

from typing import BinaryIO, Dict, Any, List, Union
from bson import ObjectId
from io import BytesIO
from copy import deepcopy

from superdesk.services import Service
from superdesk.storage.mimetype_mixin import MimetypeMixin
from superdesk.storage.superdesk_file import SuperdeskFile

from sams.factory.service import SamsService
from sams.sets import get_service
from sams.utils import get_binary_stream_size

from sams_client.errors import SamsAssetErrors


class AssetsService(SamsService, MimetypeMixin):
    def post(self, docs: List[Dict[str, Any]], **kwargs) -> List[ObjectId]:
        """Uploads binary and stores metadata

        :param docs: An array of metadata & binaries to create
        :param kwargs: Dictionary containing the keyword arguments
        :return: list of generated IDs for the new documents
        :rtype: list[bson.objectid.ObjectId]
        """

        for doc in docs:
            content = doc.pop('binary', None)

            if not content:
                raise SamsAssetErrors.BinaryNotSupplied()

            self.validate_post(doc)
            file_meta = self.upload_binary(doc, content)
            doc.update(file_meta)

        return super(Service, self).post(docs, **kwargs)

    def patch(self, item_id: ObjectId, updates: Dict[str, Any]) -> Dict[str, Any]:
        """Updates the binary and/or metadata

        .. note::
            When uploading a new binary to an existing Asset, the original binary
            will be deleted from the StorageDestination.

        :param bson.objectid.ObjectId item_id: ID for the Asset
        :param dict updates: Dictionary containing the desired metadata/binary to update
        :return: Dictionary containing the updated attributes of the Asset
        :rtype: dict
        """

        original = self.get_by_id(item_id)
        content = updates.pop('binary', None)
        self.validate_patch(original, updates)

        if content:
            asset = deepcopy(original)
            asset.update(updates)

            # Force mimetype from provided updates, if any
            asset['mimetype'] = updates.get('mimetype')

            file_meta = self.upload_binary(asset, content)
            updates.update(file_meta)

        return super(Service, self).patch(item_id, updates)

    def on_deleted(self, doc: Dict[str, Any]):
        """Delete the Asset Binary after the Metadata is deleted

        :param dict doc: The Asset that was deleted
        """

        if doc.get('_media_id'):
            set_service = get_service()
            provider = set_service.get_provider_instance(doc.get('set_id'))
            provider.delete(doc['_media_id'])

<<<<<<< HEAD
    def _validate_upload_size(self, set_id: ObjectId, content: BinaryIO):
        """Validates the size of the upload against the Set or App config

        :param bson.objectid.ObjectId set_id: The ID of the Set
        :param io.BytesIO content: The binary stream
        :raises: sams_client.errors.SamsAssetErrors.AssetExceedsMaximumSizeForSet: If Asset size is too big
        """

        max_size = get_service().get_max_asset_size(set_id)

        if max_size == 0:
            return

        content_size = get_binary_stream_size(content)
        if content_size > max_size:
            raise SamsAssetErrors.AssetExceedsMaximumSizeForSet(content_size, max_size)

    def upload_binary(self, asset: Dict[str, Any], content: BinaryIO or bytes, delete_original: bool = True) -> dict:
=======
    def upload_binary(
        self,
        asset: Dict[str, Any],
        content: Union[BinaryIO, bytes],
        delete_original: bool = True
    ) -> dict:
>>>>>>> be7a686c
        """Uploads binary data for provided Asset

        :param dict asset: The Asset Metadata used to store the binary for
        :param io.BytesIO content: The Asset Binary to upload
        :param bool delete_original: If ``True``, deletes the existing binary (if any)
        :return: Returns the ``_media_id``, ``length`` and ``mimetype`` attributes of the binary
        :rtype: dict
        """

        set_id = asset.get('set_id')
        filename = asset.get('filename')
        mimetype = self._get_mimetype(content, filename, asset.get('mimetype'))

        try:
            content.seek(0)
        except AttributeError:
            content = BytesIO(content)

        self._validate_upload_size(set_id, content)

        set_service = get_service()
        provider = set_service.get_provider_instance(set_id)
        media_id = provider.put(content, filename, mimetype)

        asset_binary = provider.get(media_id)

        if delete_original and asset.get('_media_id'):
            provider.delete(asset['_media_id'])

        return {
            'binary': media_id,
            '_media_id': media_id,
            'length': asset_binary.length,
            'mimetype': mimetype
        }

    def download_binary(self, asset_id: Union[ObjectId, str]) -> SuperdeskFile:
        """Downloads the Asset Binary

        :param bson.objectid.ObjectId asset_id: The ID of the Asset
        :return: The Binary Stream for the Asset Binary
        :rtype: superdesk.storage.superdesk_file.SuperdeskFile
        """

        asset = self.get_by_id(asset_id)
        if not asset:
            raise SamsAssetErrors.AssetNotFound(asset_id)

        set_service = get_service()
        provider = set_service.get_provider_instance(asset.get('set_id'))
        asset_file = provider.get(asset.get('_media_id'))
        asset_file.filename = asset['filename']
        return asset_file<|MERGE_RESOLUTION|>--- conflicted
+++ resolved
@@ -87,7 +87,6 @@
             provider = set_service.get_provider_instance(doc.get('set_id'))
             provider.delete(doc['_media_id'])
 
-<<<<<<< HEAD
     def _validate_upload_size(self, set_id: ObjectId, content: BinaryIO):
         """Validates the size of the upload against the Set or App config
 
@@ -105,15 +104,12 @@
         if content_size > max_size:
             raise SamsAssetErrors.AssetExceedsMaximumSizeForSet(content_size, max_size)
 
-    def upload_binary(self, asset: Dict[str, Any], content: BinaryIO or bytes, delete_original: bool = True) -> dict:
-=======
     def upload_binary(
         self,
         asset: Dict[str, Any],
         content: Union[BinaryIO, bytes],
         delete_original: bool = True
     ) -> dict:
->>>>>>> be7a686c
         """Uploads binary data for provided Asset
 
         :param dict asset: The Asset Metadata used to store the binary for
