--- conflicted
+++ resolved
@@ -390,7 +390,6 @@
         http_code = 400
         description = 'Asset upload is not allowed to an inactive Set'
 
-<<<<<<< HEAD
     class AssetExceedsMaximumSizeForSet(SamsException):
         """Raised when an Asset size exceeds the configured max size of a Set"""
 
@@ -403,7 +402,7 @@
                 'asset_size': bytes_to_human_readable(asset_size),
                 'max_size': bytes_to_human_readable(max_size),
             })
-=======
+
 
 class SamsAmazonS3Errors:
     class InvalidAmazonEndpoint(SamsException):
@@ -485,5 +484,4 @@
         description = 'Unknown Amazon error: {error}'
 
         def __init__(self, exception: Exception):
-            super().__init__({'error': str(exception)}, exception)
->>>>>>> be7a686c
+            super().__init__({'error': str(exception)}, exception)