--- conflicted
+++ resolved
@@ -1,11 +1,3 @@
-<<<<<<< HEAD
-from typing import Dict, Any
-
-from json import dumps
-
-from .constants import DEFAULT_HOST, DEFAULT_PORT, DEFAULT_PROTOCOL
-
-=======
 #!/usr/bin/env python
 # -*- coding: utf-8; -*-
 #
@@ -16,12 +8,14 @@
 # For the full copyright and license information, please see the
 # AUTHORS and LICENSE files distributed with this source code, or
 # at https://www.sourcefabric.org/superdesk/license
->>>>>>> e9bcad15
+
+from typing import Dict, Any
+from json import dumps
+
+from superdesk.default_settings import env
 
 import sams_client.default_settings as default_config
 from .constants import DEFAULT_HOST, DEFAULT_PORT, DEFAULT_PROTOCOL
-from superdesk.default_settings import env
-from typing import Dict
 
 
 def load_config(config: Dict):
@@ -31,25 +25,6 @@
     :rtype: dict
     :return: A dictionary containing base_url, auth_type and auth_key
     """
-<<<<<<< HEAD
-    host, port = load_configs(configs)
-    return f'{DEFAULT_PROTOCOL}://{host}:{port}'
-
-
-def urlencode(url: str, args: Dict[str, Any] = None) -> str:
-    if not args:
-        return url
-
-    query_string = '?' + '&'.join([
-        '{}={}'.format(
-            key,
-            dumps(val)
-        )
-        for key, val in args.items()
-    ])
-
-    return url + query_string
-=======
     host = config.get('HOST', DEFAULT_HOST)
     port = config.get('PORT', DEFAULT_PORT)
 
@@ -62,4 +37,30 @@
             'SAMS_AUTH_KEY', env('SAMS_AUTH_KEY', '')
         )
     }
->>>>>>> e9bcad15
+
+
+def urlencode(url: str, args: Dict[str, Any] = None) -> str:
+    """Generates a url with a query string included
+
+    Uses :meth:`json.dumps` to convert arg values to strings.
+    This is required as the urllib.parse.urlencode uses single quotes
+    where as Eve raises an exception unless double quotes are used.
+
+    :param str url: The base url
+    :param dict args: Dictionary containing query arguments
+    :rtype: str
+    :return: The full url including the query string
+    """
+
+    if not args:
+        return url
+
+    query_string = '?' + '&'.join([
+        '{}={}'.format(
+            key,
+            dumps(val)
+        )
+        for key, val in args.items()
+    ])
+
+    return url + query_string