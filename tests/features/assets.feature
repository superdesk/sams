--- conflicted
+++ resolved
@@ -465,11 +465,7 @@
         }
         """
 
-<<<<<<< HEAD
-    Scenario: Error raised when Asset size exceeds Set.maximum_asset_size
-=======
     Scenario: Get assets by ids
->>>>>>> be7a686c
         When we send client.sets.create
         """
         {
@@ -480,117 +476,32 @@
             }]
         }
         """
-<<<<<<< HEAD
-=======
         Then we get OK response
->>>>>>> be7a686c
-        When we upload a binary file with client.assets.create
-        """
-        {
-            "docs": {
-                "set_id": "#SETS._id#",
-<<<<<<< HEAD
+        When we upload a binary file with client.assets.create
+        """
+        {
+            "docs": {
+                "set_id": "#SETS._id#",
+                "filename": "file_example-jpg.jpg",
+                "name": "Jpeg Example",
+                "description": "Jpeg file asset example"
+            },
+            "filename": "file_example-jpg.jpg"
+        }
+        """
+        Then we store response in "asset_1"
+        When we upload a binary file with client.assets.create
+        """
+        {
+            "docs": {
+                "set_id": "#SETS._id#",
                 "filename": "file_example-docx.docx",
-                "name": "file example docx",
-                "description": "Test unrestricted size"
-            },
-            "filename": "file_example-docx.docx"
-        }
-        """
-        Then we get OK response
-        Given server config
-        """
-        {"MAX_ASSET_SIZE": 102400}
-        """
-=======
-                "filename": "file_example-jpg.jpg",
-                "name": "Jpeg Example",
-                "description": "Jpeg file asset example"
-            },
-            "filename": "file_example-jpg.jpg"
-        }
-        """
-        Then we store response in "asset_1"
->>>>>>> be7a686c
-        When we upload a binary file with client.assets.create
-        """
-        {
-            "docs": {
-                "set_id": "#SETS._id#",
-                "filename": "file_example-docx.docx",
-<<<<<<< HEAD
-                "name": "file example docx 2",
-                "description": "Test global restriction deny"
-=======
                 "name": "Docx Example",
                 "description": "Docx file asset example"
->>>>>>> be7a686c
             },
             "filename": "file_example-docx.docx"
         }
         """
-<<<<<<< HEAD
-        Then we get error 400
-        """
-        {
-            "error": "08004",
-            "description": "Asset size (108.69 KB) exceeds the maximum size for the Set (100.00 KB)"
-        }
-        """
-        When we upload a binary file with client.assets.create
-        """
-        {
-            "docs": {
-                "set_id": "#SETS._id#",
-                "filename": "file_example2-jpg.jpg",
-                "name": "file example 2",
-                "description": "Test global restriction allow"
-            },
-            "filename": "file_example2-jpg.jpg"
-        }
-        """
-        Then we get OK response
-        When we send client.sets.update
-        """
-        {
-            "item_id": "#SETS._id#",
-            "headers": {"If-Match": "#SETS._etag#"},
-            "updates": {"maximum_asset_size": 16000}
-        }
-        """
-        When we upload a binary file with client.assets.create
-        """
-        {
-            "docs": {
-                "set_id": "#SETS._id#",
-                "filename": "file_example2-jpg.jpg",
-                "name": "file example 2",
-                "description": "Test Set restriction deny"
-            },
-            "filename": "file_example2-jpg.jpg"
-        }
-        """
-        Then we get error 400
-        """
-        {
-            "error": "08004",
-            "description": "Asset size (16.16 KB) exceeds the maximum size for the Set (15.62 KB)"
-        }
-        """
-        When we upload a binary file with client.assets.create
-        """
-        {
-            "docs": {
-                "set_id": "#SETS._id#",
-                "filename": "file_example-jpg.jpg",
-                "name": "file example",
-                "description": "Test Set restriction allow"
-            },
-            "filename": "file_example-jpg.jpg"
-        }
-        """
-        Then we get OK response
-=======
         Then we store response in "asset_2"
         When we send client.assets.get_by_ids
         """
@@ -605,4 +516,104 @@
             {"_id": "#asset_2._id#", "name": "Docx Example"}
         ]}
         """
->>>>>>> be7a686c
+
+    Scenario: Error raised when Asset size exceeds Set.maximum_asset_size
+        When we send client.sets.create
+        """
+        {
+            "docs": [{
+                "name": "foo",
+                "state": "usable",
+                "destination_name": "internal"
+            }]
+        }
+        """
+        When we upload a binary file with client.assets.create
+        """
+        {
+            "docs": {
+                "set_id": "#SETS._id#",
+                "filename": "file_example-docx.docx",
+                "name": "file example docx",
+                "description": "Test unrestricted size"
+            },
+            "filename": "file_example-docx.docx"
+        }
+        """
+        Then we get OK response
+        Given server config
+        """
+        {"MAX_ASSET_SIZE": 102400}
+        """
+        When we upload a binary file with client.assets.create
+        """
+        {
+            "docs": {
+                "set_id": "#SETS._id#",
+                "filename": "file_example-docx.docx",
+                "name": "file example docx 2",
+                "description": "Test global restriction deny"
+            },
+            "filename": "file_example-docx.docx"
+        }
+        """
+        Then we get error 400
+        """
+        {
+            "error": "08004",
+            "description": "Asset size (108.69 KB) exceeds the maximum size for the Set (100.00 KB)"
+        }
+        """
+        When we upload a binary file with client.assets.create
+        """
+        {
+            "docs": {
+                "set_id": "#SETS._id#",
+                "filename": "file_example2-jpg.jpg",
+                "name": "file example 2",
+                "description": "Test global restriction allow"
+            },
+            "filename": "file_example2-jpg.jpg"
+        }
+        """
+        Then we get OK response
+        When we send client.sets.update
+        """
+        {
+            "item_id": "#SETS._id#",
+            "headers": {"If-Match": "#SETS._etag#"},
+            "updates": {"maximum_asset_size": 16000}
+        }
+        """
+        When we upload a binary file with client.assets.create
+        """
+        {
+            "docs": {
+                "set_id": "#SETS._id#",
+                "filename": "file_example2-jpg.jpg",
+                "name": "file example 2",
+                "description": "Test Set restriction deny"
+            },
+            "filename": "file_example2-jpg.jpg"
+        }
+        """
+        Then we get error 400
+        """
+        {
+            "error": "08004",
+            "description": "Asset size (16.16 KB) exceeds the maximum size for the Set (15.62 KB)"
+        }
+        """
+        When we upload a binary file with client.assets.create
+        """
+        {
+            "docs": {
+                "set_id": "#SETS._id#",
+                "filename": "file_example-jpg.jpg",
+                "name": "file example",
+                "description": "Test Set restriction allow"
+            },
+            "filename": "file_example-jpg.jpg"
+        }
+        """
+        Then we get OK response